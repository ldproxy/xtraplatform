--- conflicted
+++ resolved
@@ -1,10 +1,5 @@
-
 plugins {
-<<<<<<< HEAD
     id 'de.interactive_instruments.xtraplatform-feature' version '3.2.0'
-=======
-    id 'de.interactive_instruments.xtraplatform-feature' version '3.1.0'
->>>>>>> 472e90ab
     id "com.diffplug.spotless" version "5.1.2" apply false
     id 'com.jfrog.bintray' version '1.8.4' apply false
     //id 'com.github.hierynomus.license-report' version '0.15.0' apply false
