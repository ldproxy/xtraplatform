--- conflicted
+++ resolved
@@ -1,9 +1,4 @@
 
-<<<<<<< HEAD
-version = '2.0.6'
-
-=======
->>>>>>> 8a8ea9ed
 ext {
     dropwizardVersion = '1.3.17'
     jacksonVersion = '2.9.10'
