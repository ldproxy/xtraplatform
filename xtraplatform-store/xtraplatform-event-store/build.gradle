--- conflicted
+++ resolved
@@ -1,7 +1,3 @@
-<<<<<<< HEAD
-version = '2.0.7'
-=======
->>>>>>> 8a8ea9ed
 
 dependencies {
     provided project(':xtraplatform-entity-api')
