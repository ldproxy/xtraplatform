/**
 * Copyright 2018 interactive instruments GmbH
 * <p>
 * This Source Code Form is subject to the terms of the Mozilla Public
 * License, v. 2.0. If a copy of the MPL was not distributed with this
 * file, You can obtain one at http://mozilla.org/MPL/2.0/.
 */
package de.ii.xtraplatform.event.store;

import com.fasterxml.jackson.databind.annotation.JsonDeserialize;
import com.google.common.base.Joiner;
import com.google.common.base.Splitter;
import com.google.common.collect.ImmutableList;
import com.google.common.collect.ImmutableMap;
<<<<<<< HEAD
import de.ii.xtraplatform.entity.api.EntityData;
import de.ii.xtraplatform.entity.api.EntityRegistry;
import de.ii.xtraplatform.entity.api.PersistentEntity;
import de.ii.xtraplatform.entity.api.handler.Entity;
=======
import de.ii.xtraplatform.entities.domain.EntityData;
import de.ii.xtraplatform.entities.domain.EntityRegistry;
import de.ii.xtraplatform.entities.domain.PersistentEntity;
import de.ii.xtraplatform.entities.domain.handler.Entity;
>>>>>>> 792d0484
import org.apache.felix.ipojo.ComponentFactory;
import org.apache.felix.ipojo.Factory;
import org.apache.felix.ipojo.annotations.Component;
import org.apache.felix.ipojo.annotations.Context;
import org.apache.felix.ipojo.annotations.Instantiate;
import org.apache.felix.ipojo.annotations.Provides;
import org.apache.felix.ipojo.annotations.Requires;
import org.apache.felix.ipojo.architecture.PropertyDescription;
import org.apache.felix.ipojo.extender.ConfigurationBuilder;
import org.apache.felix.ipojo.extender.DeclarationBuilderService;
import org.apache.felix.ipojo.extender.DeclarationHandle;
import org.apache.felix.ipojo.whiteboard.Wbp;
import org.apache.felix.ipojo.whiteboard.Whiteboards;
import org.osgi.framework.BundleContext;
import org.osgi.framework.ServiceReference;
import org.slf4j.Logger;
import org.slf4j.LoggerFactory;

import java.util.Arrays;
import java.util.List;
import java.util.Map;
import java.util.Objects;
import java.util.Optional;
import java.util.OptionalLong;
import java.util.concurrent.CompletableFuture;
import java.util.concurrent.ConcurrentHashMap;
import java.util.concurrent.ScheduledExecutorService;
import java.util.concurrent.ScheduledFuture;
import java.util.concurrent.ScheduledThreadPoolExecutor;
import java.util.concurrent.TimeUnit;

/**
 * @author zahnen
 */

@Component(publicFactory = false)
@Provides
@Instantiate
@Whiteboards(whiteboards = {
        @Wbp(
                filter = "(&(objectClass=org.apache.felix.ipojo.Factory)(component.providedServiceSpecifications=de.ii.xtraplatform.entities.domain.PersistentEntity))",
                onArrival = "onFactoryArrival",
                onDeparture = "onFactoryDeparture"),
        @Wbp(
                filter = "(objectClass=de.ii.xtraplatform.event.store.EntityHydrator)",
                onArrival = "onHydratorArrival",
                onDeparture = "onHydratorDeparture"),
        @Wbp(
                filter = "(objectClass=de.ii.xtraplatform.event.store.EntityMigration)",
                onArrival = "onMigrationArrival",
                onDeparture = "onMigrationDeparture"),
        @Wbp(
                filter = "(objectClass=de.ii.xtraplatform.event.store.EntityDataDefaults)",
                onArrival = "onDefaultsArrival",
                onDeparture = "onDefaultsDeparture")
})
//TODO: use generic registry implementation
public class EntityFactoryDefault implements EntityFactory {

    private static final Logger LOGGER = LoggerFactory.getLogger(EntityFactoryDefault.class);

    private final BundleContext context;
    private final DeclarationBuilderService declarationBuilderService;
    private final Map<String, DeclarationHandle> instanceHandles;
    private final Map<String, CompletableFuture<PersistentEntity>> instanceRegistration;
    //private final Map<String, Factory> componentFactories;
    private final Map<String, String> entityClasses;
    private final Map<Class<?>, String> entityDataTypes;
    private final Map<String, Class<EntityDataBuilder<EntityData>>> entityDataBuilders;
    private final Map<String, EntityHydrator<EntityData>> entityHydrators;
    private final Map<String, Map<Long, EntityMigration<EntityData, EntityData>>> entityMigrations;
    private final Map<String, EntityDataDefaults<EntityData>> entityDataDefaults;
    private final ScheduledExecutorService executorService;

    protected EntityFactoryDefault(@Context BundleContext context,
                                   @Requires DeclarationBuilderService declarationBuilderService,
                                   @Requires EntityRegistry entityRegistry) {
        this.context = context;
        this.declarationBuilderService = declarationBuilderService;
        this.instanceHandles = new ConcurrentHashMap<>();
        this.instanceRegistration = new ConcurrentHashMap<>();
        //this.componentFactories = new ConcurrentHashMap<>();
        this.entityClasses = new ConcurrentHashMap<>();
        this.entityDataTypes = new ConcurrentHashMap<>();
        this.entityDataBuilders = new ConcurrentHashMap<>();
        this.entityHydrators = new ConcurrentHashMap<>();
        this.entityMigrations = new ConcurrentHashMap<>();
        this.entityDataDefaults = new ConcurrentHashMap<>();
        this.executorService = new ScheduledThreadPoolExecutor(1);

        entityRegistry.addEntityListener((instanceId, entity) -> {
            if (instanceRegistration.containsKey(instanceId)) {
                instanceRegistration.get(instanceId)
                                    .complete(entity);
            }
        });
    }

    private synchronized void onFactoryArrival(ServiceReference<ComponentFactory> ref) {
        Optional<String> entityClassName = getComponentClass(ref);
        Optional<String> entityType = getComponentProperty(ref, Entity.TYPE_KEY);
        Optional<String> entitySubType = getComponentProperty(ref, Entity.SUB_TYPE_KEY);
        Optional<String> entityDataClassName = getComponentProperty(ref, Entity.DATA_CLASS_KEY);
        Optional<String> entityDataSubClassName = getComponentProperty(ref, Entity.DATA_SUB_CLASS_KEY).filter(subClass -> !Objects.equals(subClass, "java.lang.Object"));

        if (entityClassName.isPresent() && entityDataClassName.isPresent() && entityType.isPresent()) {
            String commonEntityType = entityType.get();
            String specificEntityType = getSpecificEntityType(commonEntityType, entitySubType);
            ComponentFactory factory = context.getService(ref);

            try {
                registerEntityDataClass(factory, commonEntityType, entityDataClassName.get());
            } catch (ClassNotFoundException e) {
                LOGGER.error("Could not find class for entity data type {}.", entityDataClassName);
            }

            if (entityDataSubClassName.isPresent()) {
                try {
                    registerEntityDataClass(factory, specificEntityType, entityDataSubClassName.get());
                } catch (ClassNotFoundException e) {
                    LOGGER.error("Could not find class for entity data type {}.", entityDataClassName);
                }
            }

            //this.componentFactories.put(type, factory);
            this.entityClasses.put(specificEntityType, entityClassName.get());

            if (LOGGER.isDebugEnabled()) {
                LOGGER.debug("Registered entity type: {}", specificEntityType);
            }
        }


    }

    private Optional<String> getComponentClass(ServiceReference<ComponentFactory> ref) {
        return Optional.ofNullable((String) ref.getProperty("component.class"));
    }

    private Optional<String> getComponentProperty(ServiceReference<ComponentFactory> ref, String propertyKey) {
        return Arrays.stream((PropertyDescription[]) ref.getProperty("component.properties"))
                     .filter(pd -> pd.getName()
                                     .equals(propertyKey))
                     .map(PropertyDescription::getValue)
                     .findFirst();
    }

    private Class<EntityDataBuilder<EntityData>> getDataBuilderClass(Class<?> dataClass) {
        JsonDeserialize annotation = dataClass.getAnnotation(JsonDeserialize.class);
        return (Class<EntityDataBuilder<EntityData>>) annotation.builder();
    }

    private void registerEntityDataClass(ComponentFactory factory, String entityType, String entityDataType) throws ClassNotFoundException {
        Class<?> entityDataClass = factory.loadClass(entityDataType);
        Class<EntityDataBuilder<EntityData>> builder = getDataBuilderClass(entityDataClass);

        this.entityDataBuilders.put(entityType, builder);
        this.entityDataTypes.put(entityDataClass, entityType);
    }

    //TODO
    private synchronized void onFactoryDeparture(ServiceReference<Factory> ref) {
        Optional<String> entityType = Optional.ofNullable((String) ref.getProperty("component.class"));
        Optional<String> entitySubType = Optional.ofNullable((String) ref.getProperty(Entity.SUB_TYPE_KEY));
        Optional<String> entityDataType = Arrays.stream((PropertyDescription[]) ref.getProperty("component.properties"))
                                                .filter(pd -> pd.getName()
                                                                .equals(Entity.DATA_KEY))
                                                .map(PropertyDescription::getType)
                                                .findFirst();

        if (entityType.isPresent() && entityDataType.isPresent()) {
            String specificEntityType = getSpecificEntityType(entityType.get(), entitySubType);
            if (LOGGER.isDebugEnabled()) {
                LOGGER.debug("Deregistered entity type: {}", specificEntityType);
            }
            //this.componentFactories.remove(entityDataType.get());
            this.entityClasses.remove(entityDataType.get());

        }
    }

    private synchronized void onHydratorArrival(ServiceReference<EntityHydrator<EntityData>> ref) {
        Optional<String> entityType = Optional.ofNullable((String) ref.getProperty(Entity.TYPE_KEY));
        Optional<String> entitySubType = Optional.ofNullable((String) ref.getProperty(Entity.SUB_TYPE_KEY));

        if (entityType.isPresent()) {
            String specificEntityType = getSpecificEntityType(entityType.get(), entitySubType);
            EntityHydrator<EntityData> entityHydrator = context.getService(ref);
            this.entityHydrators.put(specificEntityType, entityHydrator);

            if (LOGGER.isDebugEnabled()) {
                LOGGER.debug("Registered entity data hydrator: {}", specificEntityType);
            }
        }
    }

    private synchronized void onHydratorDeparture(ServiceReference<EntityHydrator<EntityData>> ref) {
        try {
            Optional<String> entityType = Optional.ofNullable((String) ref.getProperty(Entity.TYPE_KEY));
            Optional<String> entitySubType = Optional.ofNullable((String) ref.getProperty(Entity.SUB_TYPE_KEY));

            if (entityType.isPresent()) {
                String specificEntityType = getSpecificEntityType(entityType.get(), entitySubType);
                if (LOGGER.isDebugEnabled()) {
                    LOGGER.debug("Deregistered entity data hydrator: {}", specificEntityType);
                }
                this.entityHydrators.remove(specificEntityType);
            }
        } catch (Throwable w) {
            //ignore
        }
    }

    private synchronized void onMigrationArrival(ServiceReference<EntityMigration<EntityData, EntityData>> ref) {
        Optional<String> entityType = Optional.ofNullable((String) ref.getProperty(Entity.TYPE_KEY));
        Optional<String> entitySubType = Optional.ofNullable((String) ref.getProperty(Entity.SUB_TYPE_KEY));

        if (entityType.isPresent()) {
            String specificEntityType = getSpecificEntityType(entityType.get(), entitySubType);
            EntityMigration<EntityData, EntityData> entityMigration = context.getService(ref);
            entityMigrations.putIfAbsent(specificEntityType, new ConcurrentHashMap<>());
            this.entityMigrations.get(specificEntityType)
                                 .put(entityMigration.getSourceVersion(), entityMigration);

            if (LOGGER.isDebugEnabled()) {
                LOGGER.debug("Registered entity schema migration: {} v{} -> v{}", specificEntityType, entityMigration.getSourceVersion(), entityMigration.getTargetVersion());
            }
        }
    }

    private synchronized void onMigrationDeparture(ServiceReference<EntityMigration<EntityData, EntityData>> ref) {
        try {
            Optional<String> entityType = Optional.ofNullable((String) ref.getProperty(Entity.TYPE_KEY));
            Optional<String> entitySubType = Optional.ofNullable((String) ref.getProperty(Entity.SUB_TYPE_KEY));

            if (entityType.isPresent()) {
                String specificEntityType = getSpecificEntityType(entityType.get(), entitySubType);
                EntityMigration<EntityData, EntityData> entityMigration = context.getService(ref);
                this.entityMigrations.get(specificEntityType)
                                     .remove(entityMigration.getSourceVersion());

                if (LOGGER.isDebugEnabled()) {
                    LOGGER.debug("Deregistered entity schema migration: {} v{} -> v{}", specificEntityType, entityMigration.getSourceVersion(), entityMigration.getTargetVersion());
                }
            }
        } catch (Throwable w) {
            //ignore
        }
    }

    private synchronized void onDefaultsArrival(ServiceReference<EntityDataDefaults<EntityData>> ref) {
        Optional<String> entityType = Optional.ofNullable((String) ref.getProperty(Entity.TYPE_KEY));
        Optional<String> entitySubType = Optional.ofNullable((String) ref.getProperty(Entity.SUB_TYPE_KEY));

        if (entityType.isPresent()) {
            String specificEntityType = getSpecificEntityType(entityType.get(), entitySubType);
            EntityDataDefaults<EntityData> defaults = context.getService(ref);
            this.entityDataDefaults.put(specificEntityType, defaults);

            if (LOGGER.isDebugEnabled()) {
                LOGGER.debug("Registered entity data defaults: {}", specificEntityType);
            }
        }
    }

    private synchronized void onDefaultsDeparture(ServiceReference<EntityDataDefaults<EntityData>> ref) {
        try {
            Optional<String> entityType = Optional.ofNullable((String) ref.getProperty(Entity.TYPE_KEY));
            Optional<String> entitySubType = Optional.ofNullable((String) ref.getProperty(Entity.SUB_TYPE_KEY));

            if (entityType.isPresent()) {
                String specificEntityType = getSpecificEntityType(entityType.get(), entitySubType);
                if (LOGGER.isDebugEnabled()) {
                    LOGGER.debug("Deregistered entity data defaults: {}", specificEntityType);
                }
                this.entityDataDefaults.remove(specificEntityType);
            }
        } catch (Throwable w) {
            //ignore
        }
    }

    @Override
    public EntityDataBuilder<EntityData> getDataBuilder(String entityType, Optional<String> entitySubType) {
        String specificEntityType = getSpecificEntityType(entityType, entitySubType);

        if (!entityDataBuilders.containsKey(specificEntityType)) {
            throw new IllegalStateException("no builder found for entity type " + entityType);
        }

        try {
            if (entityDataDefaults.containsKey(specificEntityType)) {
                if (LOGGER.isTraceEnabled()) {
                    LOGGER.trace("USING DEFAULTS {}", specificEntityType);
                }
                return entityDataDefaults.get(specificEntityType).getBuilderWithDefaults();
            }

            return entityDataBuilders.get(specificEntityType)
                                     .newInstance();
        } catch (InstantiationException | IllegalAccessException e) {
            LOGGER.error("Could not instantiate builder for entity type {}.", specificEntityType);
        }

        return null;
    }

    @Override
    public Optional<EntityDataDefaults.KeyPathAlias> getKeyPathAlias(String keyPath) {
        return entityDataDefaults.values()
                                 .stream()
                                 .flatMap(defaults -> defaults.getAliases().entrySet().stream())
                                 .filter(entry -> Objects.equals(keyPath, entry.getKey()))
                                 .map(Map.Entry::getValue)
                                 .findFirst();
    }

    @Override
    public List<List<String>> getSubTypes(String entityType, List<String> entitySubType) {
        String specificEntityType = getSpecificEntityType(entityType, getTypeAsString(entitySubType));

        return entityDataBuilders.keySet()
                                 .stream()
                                 .filter(key -> key.startsWith(specificEntityType) && !Objects.equals(key, specificEntityType))
                                 .map(this::getEntitySubType)
                                 .filter(Optional::isPresent)
                                 .map(Optional::get)
                                 .map(subType -> Splitter.on('/').splitToList(subType))
                                 .collect(ImmutableList.toImmutableList());
    }

    @Override
    public EntityDataBuilder<EntityData> getDataBuilders(String entityType, long entitySchemaVersion, Optional<String> entitySubType) {
        String specificEntityType = getSpecificEntityType(entityType, entitySubType);

        if (!entityMigrations.containsKey(specificEntityType) && !entityMigrations.containsKey(entityType)) {
            throw new IllegalStateException(String.format("Cannot migrate entity with type '%s' and storageVersion '%d', no migrations found.", specificEntityType, entitySchemaVersion));
        }

        Map<Long, EntityMigration<EntityData, EntityData>> migrations = entityMigrations.containsKey(specificEntityType) ? entityMigrations.get(specificEntityType) : entityMigrations.get(entityType);

        try {
            return migrations.get(entitySchemaVersion)
                             .getDataBuilder();
        } catch (Throwable e) {
            throw new IllegalStateException("no builder found for entity type " + entityType);
        }
    }

    @Override
    public List<String> getTypeAsList(String entitySubtype) {
        return Splitter.on('/').splitToList(entitySubtype.toLowerCase());
    }

    @Override
    public Optional<String> getTypeAsString(List<String> entitySubtype) {
        if (entitySubtype.isEmpty()) {
            return Optional.empty();
        }

        return Optional.of(Joiner.on('/')
                                 .join(entitySubtype));
    }

    @Override
    public Map<Identifier, EntityData> migrateSchema(Identifier identifier,
                                                     String entityType, EntityData entityData,
                                                     Optional<String> entitySubType, OptionalLong targetVersion) {
        long sourceVersion = entityData.getEntityStorageVersion();

        if (targetVersion.isPresent() && sourceVersion == targetVersion.getAsLong()) {
            return ImmutableMap.of(identifier, entityData);
        }

        Optional<String> subType = entitySubType.isPresent() ? entitySubType : entityData.getEntitySubType();
        String specificEntityType = getSpecificEntityType(entityType, subType);

        if (!entityMigrations.containsKey(specificEntityType) && !entityMigrations.containsKey(entityType)) {
            throw new IllegalStateException(String.format("Cannot load entity '%s' with type '%s' and storageVersion '%d', no migrations found.", entityData.getId(), specificEntityType, entityData.getEntityStorageVersion()));
        }

        Map<Long, EntityMigration<EntityData, EntityData>> migrations = entityMigrations.containsKey(specificEntityType) ? entityMigrations.get(specificEntityType) : entityMigrations.get(entityType);
        EntityData data = entityData;
        //final long maxSteps = targetVersion - sourceVersion;
        //long currentSteps = 0;

        /*sourceVersion < targetVersion && currentSteps < maxSteps*/
        while (targetVersion.isPresent() ? sourceVersion < targetVersion.getAsLong() : migrations.containsKey(sourceVersion)) {
            if (!migrations.containsKey(sourceVersion)) {
                throw new IllegalStateException(String.format("No migration found for entity schema: %s v%d.", specificEntityType, sourceVersion));
            }

            EntityMigration<EntityData, EntityData> migration = migrations.get(sourceVersion);
            data = migration.migrate(data);
            sourceVersion = data.getEntityStorageVersion();
            //currentSteps++;
            if (LOGGER.isInfoEnabled()) {
                LOGGER.info("Migrated schema for entity '{}' with type '{}': v{} -> v{}", entityData.getId(), specificEntityType, migration.getSourceVersion(), migration.getTargetVersion());
            }
        }

        Map<Identifier, EntityData> additionalEntities = migrations.get(entityData.getEntityStorageVersion())
                                                                   .getAdditionalEntities(identifier, entityData);

        return new ImmutableMap.Builder<Identifier, EntityData>().putAll(additionalEntities)
                                                                 .put(identifier, data)
                                                                 .build();
    }

    @Override
    public EntityData hydrateData(Identifier identifier, String entityType, EntityData entityData) {

        String specificEntityType = getSpecificEntityType(entityType, entityData.getEntitySubType());
        String id = identifier.id();

        if (entityHydrators.containsKey(specificEntityType)) {
            try {
                return entityHydrators.get(specificEntityType)
                                      .hydrateData(entityData);

            } catch (Throwable e) {
                LOGGER.error("Entity of type '{}' with id '{}' could not be hydrated: {}", specificEntityType, id, e.getMessage());
                if (LOGGER.isDebugEnabled()) {
                    LOGGER.debug("Cause:", e);
                }
                //throw e;
            }

        } else if (entityHydrators.containsKey(entityType)) {
            try {
                return entityHydrators.get(entityType)
                                      .hydrateData(entityData);

            } catch (Throwable e) {
                LOGGER.error("Entity of type '{}' with id '{}' could not be hydrated: {}", entityType, id, e.getMessage());
                if (LOGGER.isDebugEnabled()) {
                    LOGGER.debug("Cause:", e);
                }
                //throw e;
            }

        }

        return entityData;
    }

    @Override
    public String getDataTypeName(Class<? extends EntityData> entityDataClass) {
        return entityDataTypes.get(entityDataClass);
    }

    @Override
    public CompletableFuture<PersistentEntity> createInstance(String entityType, String id, EntityData entityData) {
        if (LOGGER.isTraceEnabled()) {
            LOGGER.trace("CREATING ENTITY {} {} {}", entityType, id/*, entityData*/);
        }
        String instanceId = entityType + "/" + id;
        String specificEntityType = getSpecificEntityType(entityType, entityData.getEntitySubType());
        String instanceClassName = entityClasses.get(specificEntityType);

        ConfigurationBuilder instanceBuilder = declarationBuilderService.newInstance(instanceClassName)
                                                                        .name(instanceId)
                                                                        .configure()
                                                                        .property(Entity.DATA_KEY, entityData);

        CompletableFuture<PersistentEntity> registration = new CompletableFuture<>();
        this.instanceRegistration.put(instanceId, registration);
        // wait max 5 secs, then proceed
        ScheduledFuture<Boolean> scheduledFuture = executorService.schedule(() -> registration.complete(null), 5, TimeUnit.SECONDS);

        DeclarationHandle handle = instanceBuilder.build();
        handle.publish();
        this.instanceHandles.put(instanceId, handle);

        return registration.whenComplete((entity, throwable) -> scheduledFuture.cancel(true));
    }

    @Override
    public CompletableFuture<PersistentEntity> updateInstance(String entityType, String id, EntityData entityData) {
        if (LOGGER.isTraceEnabled()) {
            LOGGER.trace("UPDATING ENTITY {} {} {}", entityType, id/*, entityData*/);
        }

        String instanceId = entityType + "/" + id;

        deleteInstance(entityType, id);
        return createInstance(entityType, id, entityData);

        /*if (instanceHandles.containsKey(instanceId)) {
            Dictionary<String, Object> configuration = new Hashtable<>();
            configuration.put("instance.name", instanceId);
            configuration.put(Entity.DATA_KEY, entityData);

            if (entityHydrators.containsKey(entityType)) {
                entityHydrators.get(entityType)
                               .getInstanceConfiguration(entityData)
                               .forEach(configuration::put);
            }

            try {
                componentFactories.get(entityType)
                                  .reconfigure(configuration);
            } catch (Throwable e) {
                //ignore
                LOGGER.error("ERROR UPDATING", e);
            }
        }*/
    }

    @Override
    public void deleteInstance(String entityType, String id) {
        if (LOGGER.isTraceEnabled()) {
            LOGGER.trace("DELETING ENTITY {} {}", entityType, id);
        }

        String instanceId = entityType + "/" + id;

        if (instanceHandles.containsKey(instanceId)) {
            instanceHandles.get(instanceId)
                           .retract();
            instanceHandles.remove(instanceId);
        }
    }

    private String getSpecificEntityType(String entityType, Optional<String> entitySubType) {
        return entitySubType.isPresent() ? String.format("%s/%s", entityType, entitySubType.get()
                                                                                           .toLowerCase()) : entityType;
    }

    private String getCommonEntityType(String specificEntityType) {
        return specificEntityType.contains("/") ? specificEntityType.substring(0, specificEntityType.indexOf("/")) : specificEntityType;
    }

    private Optional<String> getEntitySubType(String specificEntityType) {
        return specificEntityType.contains("/") ? Optional.of(specificEntityType.substring(specificEntityType.indexOf("/") + 1)) : Optional.empty();
    }
}<|MERGE_RESOLUTION|>--- conflicted
+++ resolved
@@ -12,17 +12,10 @@
 import com.google.common.base.Splitter;
 import com.google.common.collect.ImmutableList;
 import com.google.common.collect.ImmutableMap;
-<<<<<<< HEAD
-import de.ii.xtraplatform.entity.api.EntityData;
-import de.ii.xtraplatform.entity.api.EntityRegistry;
-import de.ii.xtraplatform.entity.api.PersistentEntity;
-import de.ii.xtraplatform.entity.api.handler.Entity;
-=======
 import de.ii.xtraplatform.entities.domain.EntityData;
 import de.ii.xtraplatform.entities.domain.EntityRegistry;
 import de.ii.xtraplatform.entities.domain.PersistentEntity;
 import de.ii.xtraplatform.entities.domain.handler.Entity;
->>>>>>> 792d0484
 import org.apache.felix.ipojo.ComponentFactory;
 import org.apache.felix.ipojo.Factory;
 import org.apache.felix.ipojo.annotations.Component;
@@ -140,7 +133,7 @@
             }
 
             if (entityDataSubClassName.isPresent()) {
-                try {
+            try {
                     registerEntityDataClass(factory, specificEntityType, entityDataSubClassName.get());
                 } catch (ClassNotFoundException e) {
                     LOGGER.error("Could not find class for entity data type {}.", entityDataClassName);
@@ -152,11 +145,11 @@
 
             if (LOGGER.isDebugEnabled()) {
                 LOGGER.debug("Registered entity type: {}", specificEntityType);
-            }
-        }
-
-
-    }
+                              }
+                }
+
+
+                          }
 
     private Optional<String> getComponentClass(ServiceReference<ComponentFactory> ref) {
         return Optional.ofNullable((String) ref.getProperty("component.class"));
@@ -168,12 +161,12 @@
                                      .equals(propertyKey))
                      .map(PropertyDescription::getValue)
                      .findFirst();
-    }
+            }
 
     private Class<EntityDataBuilder<EntityData>> getDataBuilderClass(Class<?> dataClass) {
         JsonDeserialize annotation = dataClass.getAnnotation(JsonDeserialize.class);
         return (Class<EntityDataBuilder<EntityData>>) annotation.builder();
-    }
+        }
 
     private void registerEntityDataClass(ComponentFactory factory, String entityType, String entityDataType) throws ClassNotFoundException {
         Class<?> entityDataClass = factory.loadClass(entityDataType);
@@ -366,7 +359,7 @@
 
         try {
             return migrations.get(entitySchemaVersion)
-                             .getDataBuilder();
+                                   .getDataBuilder();
         } catch (Throwable e) {
             throw new IllegalStateException("no builder found for entity type " + entityType);
         }
