
dependencies {
<<<<<<< HEAD
    provided project(':xtraplatform-entity-api')
    provided project(':xtraplatform-event-store')
=======
    provided project(':xtraplatform-entities')
>>>>>>> 792d0484
    provided project(':xtraplatform-scheduler-api')
}<|MERGE_RESOLUTION|>--- conflicted
+++ resolved
@@ -1,10 +1,6 @@
 
 dependencies {
-<<<<<<< HEAD
-    provided project(':xtraplatform-entity-api')
+    provided project(':xtraplatform-entities')
     provided project(':xtraplatform-event-store')
-=======
-    provided project(':xtraplatform-entities')
->>>>>>> 792d0484
     provided project(':xtraplatform-scheduler-api')
 }