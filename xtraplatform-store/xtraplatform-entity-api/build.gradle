
<<<<<<< HEAD
version = '2.0.3'

=======
>>>>>>> 8a8ea9ed
dependencies {

}
<|MERGE_RESOLUTION|>--- conflicted
+++ resolved
@@ -1,9 +1,4 @@
 
-<<<<<<< HEAD
-version = '2.0.3'
-
-=======
->>>>>>> 8a8ea9ed
 dependencies {
 
 }
