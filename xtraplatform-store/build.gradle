--- conflicted
+++ resolved
@@ -1,32 +1,28 @@
-plugins {
-    id 'de.interactive_instruments.xtraplatform-feature' version '2.1.1'
-    id 'com.jfrog.bintray' version '1.8.4' apply false
-    id 'com.github.hierynomus.license-report' version "0.15.0" apply false
-}
-
-allprojects {
-    group = 'de.interactive_instruments'
-}
-
-<<<<<<< HEAD
-version = '2.0.14'
-=======
-version = '2.1.0'
->>>>>>> 8a8ea9ed
-
-dependencies {
-    feature group: 'de.interactive_instruments', name: 'xtraplatform-base', version: '2.1.+'
-
-    bundle subprojects.findAll {!it.name.endsWith("-test") && !it.name.endsWith("-inmemory")}
-}
-
-apply from: '../immutables.gradle'
-
-apply from: '../unit-tests.gradle'
-
-apply from: '../bintray.gradle'
-
-apply from: '../license-report.gradle'
-
-apply from: '../composite-tasks.gradle'
-
+plugins {
+    id 'de.interactive_instruments.xtraplatform-feature' version '2.1.1'
+    id 'com.jfrog.bintray' version '1.8.4' apply false
+    id 'com.github.hierynomus.license-report' version "0.15.0" apply false
+}
+
+allprojects {
+    group = 'de.interactive_instruments'
+}
+
+version = '2.1.0'
+
+dependencies {
+    feature group: 'de.interactive_instruments', name: 'xtraplatform-base', version: '2.1.+'
+
+    bundle subprojects.findAll {!it.name.endsWith("-test") && !it.name.endsWith("-inmemory")}
+}
+
+apply from: '../immutables.gradle'
+
+apply from: '../unit-tests.gradle'
+
+apply from: '../bintray.gradle'
+
+apply from: '../license-report.gradle'
+
+apply from: '../composite-tasks.gradle'
+