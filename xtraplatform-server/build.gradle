--- conflicted
+++ resolved
@@ -1,9 +1,5 @@
-<<<<<<< HEAD
-version = '1.1.1'
-=======
 version = '1.1.2'
 //version += '-SNAPSHOT'
->>>>>>> da89a9d8
 
 dependencies {
     provided project(':xtraplatform-sessions-api')
