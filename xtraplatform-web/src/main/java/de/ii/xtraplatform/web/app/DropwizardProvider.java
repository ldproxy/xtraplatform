/*
 * Copyright 2015-2020 interactive instruments GmbH
 *
 * This Source Code Form is subject to the terms of the Mozilla Public
 * License, v. 2.0. If a copy of the MPL was not distributed with this
 * file, You can obtain one at http://mozilla.org/MPL/2.0/.
 */
package de.ii.xtraplatform.web.app;

import com.codahale.metrics.Metric;
import com.codahale.metrics.MetricFilter;
import com.fasterxml.jackson.annotation.JsonInclude.Include;
import com.fasterxml.jackson.databind.ObjectMapper;
import com.fasterxml.jackson.jaxrs.xml.JacksonJaxbXMLProvider;
import com.github.azahnen.dagger.annotations.AutoBind;
import dagger.Lazy;
import de.ii.xtraplatform.base.domain.AppConfiguration;
import de.ii.xtraplatform.base.domain.AppContext;
import de.ii.xtraplatform.base.domain.AppLifeCycle;
import de.ii.xtraplatform.base.domain.ConfigurationReader;
import de.ii.xtraplatform.base.domain.LogContext;
import de.ii.xtraplatform.web.domain.DropwizardPlugin;
import io.dropwizard.configuration.ConfigurationFactory;
import io.dropwizard.configuration.DefaultConfigurationFactoryFactory;
import io.dropwizard.core.Application;
import io.dropwizard.core.cli.Cli;
import io.dropwizard.core.setup.Bootstrap;
import io.dropwizard.core.setup.Environment;
import io.dropwizard.util.JarLocation;
import java.util.Comparator;
import java.util.Map;
import java.util.Set;
import java.util.concurrent.CompletableFuture;
import java.util.concurrent.CompletionStage;
import java.util.concurrent.TimeUnit;
import javax.inject.Inject;
import javax.inject.Singleton;
import javax.validation.Validator;
import org.slf4j.LoggerFactory;

/**
 * @author zahnen
 */
@Singleton
@AutoBind
public class DropwizardProvider implements AppLifeCycle {

  private static final org.slf4j.Logger LOGGER = LoggerFactory.getLogger(DropwizardProvider.class);
  private static final String[] DW_ARGS = {XtraplatformCommand.CMD, "cfg.yml"};
  static final String JERSEY_ENDPOINT = "/*";

  private final AppContext appContext;
  private final Lazy<Set<DropwizardPlugin>> plugins;

  @Inject
  public DropwizardProvider(AppContext appContext, Lazy<Set<DropwizardPlugin>> plugins) {
    this.appContext = appContext;
    this.plugins = plugins;
  }

  @Override
  public int getPriority() {
    // start first
    return 0;
  }

  @Override
  public CompletionStage<Void> onStart(boolean isStartupAsync) {
    // Thread.currentThread().setName("startup");

    try {
      init();
    } catch (Throwable ex) {
      LogContext.error(LOGGER, ex, "Error during initializing of {}", appContext.getName());
      System.exit(1);
    }

    return CompletableFuture.completedFuture(null);
  }

  @Override
  public void onStop() {}

  private void init() {
    Environment environment = initEnvironment();

<<<<<<< HEAD
    environment.getObjectMapper().setSerializationInclusion(JsonInclude.Include.NON_EMPTY);
=======
    environment
        .getObjectMapper()
        .setSerializationInclusion(Include.NON_ABSENT)
        .disable(SerializationFeature.WRITE_DATES_AS_TIMESTAMPS);
>>>>>>> 696137da

    environment
        .metrics()
        .removeMatching(
            new MetricFilter() {
              @Override
              public boolean matches(String name, Metric metric) {
                if (name.startsWith("jvm.memory.pools") || name.startsWith("ch.qos.logback")) {
                  return true;
                }
                return false;
              }
            });

    environment.jersey().setUrlPattern(JERSEY_ENDPOINT);

    environment.jersey().register(new JsonProviderOptionalPretty(environment.getObjectMapper()));
    environment.jersey().register(new JacksonJaxbXMLProvider());

    appContext.getConfiguration().getServerFactory().build(environment);

    plugins.get().stream()
        .sorted(Comparator.comparingInt(DropwizardPlugin::getPriority))
        .forEach(plugin -> plugin.init(appContext.getConfiguration(), environment));
  }

  private Environment initEnvironment() {
    CompletableFuture<Environment> environment = new CompletableFuture<>();
    Bootstrap<AppConfiguration> bootstrap = initBootstrap(environment);

    final Cli cli = new Cli(new JarLocation(getClass()), bootstrap, System.out, System.err);

    try {
      if (cli.run(DW_ARGS).isEmpty()) {
        return environment.get(30, TimeUnit.SECONDS);
      }
    } catch (Throwable e) {
      // continue
    }

    throw new IllegalStateException();
  }

  private Bootstrap<AppConfiguration> initBootstrap(
      CompletableFuture<Environment> futureEnvironment) {
    Application<AppConfiguration> application =
        new Application<>() {
          @Override
          public void run(AppConfiguration configuration, Environment environment)
              throws Exception {
            futureEnvironment.complete(environment);
          }
        };

    Bootstrap<AppConfiguration> bootstrap = new Bootstrap<>(application);
    bootstrap.addCommand(new XtraplatformCommand<>(application));

    ConfigurationReader configurationReader = new ConfigurationReader(Map.of());
    bootstrap.setConfigurationSourceProvider(
        ignore -> configurationReader.asInputStream(appContext.getConfiguration()));

    // NOTE: using bootstrap.setObjectMapper would change the ObjectMapper in environment, this just
    // uses our ObjectMapper to load cfg.yml
    bootstrap.setConfigurationFactoryFactory(
        new DefaultConfigurationFactoryFactory<>() {
          @Override
          public ConfigurationFactory<AppConfiguration> create(
              Class<AppConfiguration> klass,
              Validator validator,
              ObjectMapper objectMapper,
              String propertyPrefix) {
            return super.create(klass, validator, configurationReader.getMapper(), propertyPrefix);
          }
        });

    plugins.get().stream()
        .sorted(Comparator.comparingInt(DropwizardPlugin::getPriority))
        .forEach(plugin -> plugin.initBootstrap(bootstrap));

    bootstrap.registerMetrics();

    return bootstrap;
  }
}<|MERGE_RESOLUTION|>--- conflicted
+++ resolved
@@ -9,8 +9,10 @@
 
 import com.codahale.metrics.Metric;
 import com.codahale.metrics.MetricFilter;
+import com.fasterxml.jackson.annotation.JsonInclude;
 import com.fasterxml.jackson.annotation.JsonInclude.Include;
 import com.fasterxml.jackson.databind.ObjectMapper;
+import com.fasterxml.jackson.databind.SerializationFeature;
 import com.fasterxml.jackson.jaxrs.xml.JacksonJaxbXMLProvider;
 import com.github.azahnen.dagger.annotations.AutoBind;
 import dagger.Lazy;
@@ -84,14 +86,10 @@
   private void init() {
     Environment environment = initEnvironment();
 
-<<<<<<< HEAD
-    environment.getObjectMapper().setSerializationInclusion(JsonInclude.Include.NON_EMPTY);
-=======
     environment
         .getObjectMapper()
         .setSerializationInclusion(Include.NON_ABSENT)
         .disable(SerializationFeature.WRITE_DATES_AS_TIMESTAMPS);
->>>>>>> 696137da
 
     environment
         .metrics()
